[project]
name = "nova-act-mcp-server"
<<<<<<< HEAD
version = "3.1.0"  # Major feature update with refactored tool structure
=======
version = "3.1.1"  # Patch release: Fix exception handling and screenshot behavior
>>>>>>> f844fe8b
description = "An MCP server providing tools to control web browsers using the Amazon Nova Act SDK"
authors = [
    {name = "Jacob Taunton", email = "jandrewt82@gmail.com"}
]
readme = "README.md"
license = "MIT"
requires-python = ">=3.10"
dependencies = [
    "httpx>=0.28.1",
    "mcp>=1.6.0",
    "pydantic>=2.11.4",
    "nova-act>=1.0.2579.0",
    "playwright==1.48.0",  # Pinned to match nova-act's requirement
    "fastmcp==2.2.5",      # Added for FastMCP v2 support
    "asyncio-extras>=1.3.2",
    "rich>=14.0.0",
    "structlog>=25.3.0",
    "tenacity>=9.1.2",
    "uvloop>=0.21.0; sys_platform != 'win32'",
    "python-dotenv>=1.0.0", # Load .env files in Python
]

[project.urls]
"Homepage" = "https://github.com/madtank/nova-act-mcp"
"Bug Tracker" = "https://github.com/madtank/nova-act-mcp/issues"

[project.scripts]
nova-act-mcp-server = "nova_mcp_server.main_cli:main"

[build-system]
requires = ["setuptools>=61.0"]
build-backend = "setuptools.build_meta"

[project.optional-dependencies]
dev = [
    "pytest>=8.3.5",
    "pytest-asyncio>=0.26.0",
    "black>=25.1.0",
    "isort>=6.0.1",
    "mypy>=1.15.0",
    "ruff>=0.11.7",
    "pytest-dotenv>=0.5.2", # Automatically load .env files for pytest
]

# Optional dependencies for Server-Sent Events (SSE) support
sse = [
    # "fastapi>=0.104.0",  # For HTTP/SSE transport
    # "uvicorn>=0.23.0",  # ASGI server for FastAPI
    # "starlette>=0.27.0",  # Required for SSE functionality
]

# Use the tool.setuptools section to configure package discovery
[tool.setuptools]
package-dir = {"" = "src"}
# Explicitly list packages to include
packages = ["nova_mcp_server", "nova_mcp_server.tools"]

# Pytest configuration
[tool.pytest.ini_options]
# Silence specific warnings
filterwarnings = [
    # Ignore the Pydantic warning about schema field shadowing
    "ignore:Field name \"schema\" in \"browser_sessionArguments\" shadows an attribute in parent \"ArgModelBase\":UserWarning",
    # Ignore the thread exception from the keyboard event watcher
    "ignore::pytest.PytestUnhandledThreadExceptionWarning"
]
asyncio_mode = "auto"  # Set the asyncio mode for pytest-asyncio
asyncio_default_fixture_loop_scope = "function" # Explicitly set to avoid deprecation warning
markers = [
    "unit: fast pure-python tests (no nova-act)",
    "mock: uses mocked nova-act/FastMCP",
    "smoke: requires nova-act + Playwright headless, <30s",
    "e2e: long-running full-browser tests",
    "skip_integration_tests: env-controlled skip"
]
addopts = "-ra -q"<|MERGE_RESOLUTION|>--- conflicted
+++ resolved
@@ -1,10 +1,6 @@
 [project]
 name = "nova-act-mcp-server"
-<<<<<<< HEAD
-version = "3.1.0"  # Major feature update with refactored tool structure
-=======
 version = "3.1.1"  # Patch release: Fix exception handling and screenshot behavior
->>>>>>> f844fe8b
 description = "An MCP server providing tools to control web browsers using the Amazon Nova Act SDK"
 authors = [
     {name = "Jacob Taunton", email = "jandrewt82@gmail.com"}
